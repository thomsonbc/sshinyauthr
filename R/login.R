#' login UI module
#'
#' Shiny UI Module for use with \link{login}
#'
#' Call via \code{loginUI("your_id")}
#'
#' @param id Shiny id
#' @param title header title for the login panel
#' @param user_title label for the user name text input
#' @param pass_title label for the password text input
#' @param login_title label for the login button
#' @param error_message message to display after failed login
#' @param additional_ui additional shiny UI element to add below login button. Wrap multiple inside \code{shiny::tagList()}
#' @param cookie_expiry number of days to request browser to retain login cookie
#'
#' @return Shiny UI
#'
#' @author Paul Campbell, \email{pacampbell91@gmail.com}
#'
#' @export
loginUI <- function(
  id,
  title = "Please log in",
  user_title = "User Name",
  pass_title = "Password",
  login_title = "Log in",
  error_message = "Invalid username or password!",
  additional_ui = NULL,
  cookie_expiry = 7
) {
  ns <- shiny::NS(id)

  shinyjs::hidden(
    shiny::div(
      id = ns("panel"),
      style = "width: 500px; max-width: 100%; margin: 0 auto; padding: 20px;",
      shiny::wellPanel(
        shinyjs::useShinyjs(),
        jscookie_script(),
        shinyjs::extendShinyjs(text = js_cookie_to_r_code(ns("jscookie")), functions = c("getcookie", "setcookie", "rmcookie")),
        shinyjs::extendShinyjs(text = js_return_click(ns("password"), ns("button")), functions = c()),
        shiny::tags$h2(title, class = "text-center", style = "padding-top: 0;"),
        shiny::textInput(ns("user_name"), shiny::tagList(shiny::icon("user"), user_title)),
        shiny::passwordInput(ns("password"), shiny::tagList(shiny::icon("unlock-alt"), pass_title)),
        shiny::div(
          style = "text-align: center;",
          shiny::actionButton(ns("button"), login_title, class = "btn-primary", style = "color: white;")
        ),
        additional_ui,
        shinyjs::hidden(
          shiny::div(
            id = ns("error"),
            shiny::tags$p(
              error_message,
              style = "color: red; font-weight: bold; padding-top: 5px;",
              class = "text-center"
            )
          )
        )
      )
    )
  )
}

#' login server module
#'
#' Shiny authentication module for use with \link{loginUI}
#'
#' Call via \code{shiny::callModule(login, "your_id", ...)}
#'
#' @param input shiny input
#' @param output shiny output
#' @param session shiny session
#' @param data data frame or tibble containing usernames, passwords and other user data
#' @param user_col bare (unquoted) column name containing usernames
#' @param pwd_col bare (unquoted) column name containing passwords
#' @param sodium_hashed have the passwords been hash encrypted using the sodium package? defaults to FALSE
#' @param hashed Deprecated. shinyauthr now uses the sodium package for password hashing and decryption. If you have previously hashed your passwords with the digest package to use with shinyauthr please re-hash them with sodium for decryption to work.
#' @param algo Deprecated
#' @param log_out [reactive] supply the returned reactive from \link{logout} here to trigger a user logout
#' @param sessionid_col bare (unquoted) column name containing session ids
#' @param cookie_getter a function that returns a data.frame with at least two columns: user and session
#' @param cookie_setter a function with two parameters: user and session.  The function must save these to a database.
#' @param reload_on_logout should app force reload on logout?
#'
#' @return The module will return a reactive 2 element list to your main application.
#'   First element \code{user_auth} is a boolean inditcating whether there has been
#'   a successful login or not. Second element \code{info} will be the data frame provided
#'   to the function, filtered to the row matching the successfully logged in username.
#'   When \code{user_auth} is FALSE \code{info} is NULL.
#'
#' @importFrom rlang :=
#'
#' @examples
#' \dontrun{
#' user_credentials <- shiny::callModule(
#'   login,
#'   id = "login",
#'   data = user_base,
#'   user_col = user,
#'   pwd_col = password,
#'   log_out = reactive(logout_init())
#' )
#' }
#'
#' @export
<<<<<<< HEAD
login <- function(
  input,
  output,
  session,
  data,
  user_col,
  pwd_col,
  sodium_hashed = FALSE,
  hashed,
  algo,
  log_out = NULL,
  sessionid_col,
  cookie_getter,
  cookie_setter
) {
=======
login <- function(input, output, session, data, user_col, pwd_col, sodium_hashed = FALSE, hashed, algo, log_out = NULL,
                  sessionid_col, cookie_getter, cookie_setter, reload_on_logout = FALSE) {

>>>>>>> 1b49212b
  if (!missing(hashed)) {
    stop(
      "in shinyauthr::login module call. Argument hashed is deprecated. shinyauthr now uses the sodium package for password hashing and decryption. If you had previously hashed your passwords with the digest package to use with shinyauthr, please re-hash them with sodium and use the sodium_hashed argument instead for decryption to work.",
      call. = FALSE
    )
  }

  credentials <- shiny::reactiveValues(user_auth = FALSE, info = NULL, cookie_already_checked = FALSE)

  shiny::observeEvent(log_out(), {

    shinyjs::js$rmcookie()

    if(reload_on_logout){
      session$reload()
    } else {
      shiny::updateTextInput(session, "password", value = "")
      credentials$user_auth <- FALSE
      credentials$info <- NULL
    }
  })

  shiny::observe({
    if (credentials$user_auth) {
      shinyjs::hide(id = "panel")
    } else if (credentials$cookie_already_checked) {
      shinyjs::show(id = "panel")
    }
  })

  users <- dplyr::enquo(user_col)
  pwds <- dplyr::enquo(pwd_col)

  if (missing(cookie_getter) | missing(cookie_setter) | missing(sessionid_col)) {
    cookie_getter <- default_cookie_getter(dplyr::as_label(users), "session_id")
    cookie_setter <- default_cookie_setter
    sessionids <- "session_id"
  } else {
    sessionids <- dplyr::enquo(sessionid_col)
  }

  # ensure all text columns are character class
  data <- dplyr::mutate_if(data, is.factor, as.character)

  # possibility 1: login through a present valid cookie
  # first, check for a cookie once javascript is ready
  shiny::observeEvent(shiny::isTruthy(shinyjs::js$getcookie()), {
    shinyjs::js$getcookie()
  })
  # second, once cookie is found try to use it
  shiny::observeEvent(input$jscookie, {
    credentials$cookie_already_checked <- TRUE

    # if already logged in or cookie missing, ignore change in input$jscookie
    shiny::req(
      credentials$user_auth == FALSE,
      is.null(input$jscookie) == FALSE,
      nchar(input$jscookie) > 0
    )

    cookie_data <- dplyr::filter(cookie_getter(), !!sessionids == input$jscookie)

    if (nrow(cookie_data) != 1) {
      shinyjs::js$rmcookie()
    } else {
      # if valid cookie, we reset it to update expiry date
      .userid <- dplyr::pull(cookie_data, !!users)
      .sessionid <- randomString()

      shinyjs::js$setcookie(.sessionid)

      cookie_setter(.userid, .sessionid)

      cookie_data <- utils::head(dplyr::filter(cookie_getter(), !!sessionids == .sessionid, !!users == .userid))

      credentials$user_auth <- TRUE
      credentials$info <- dplyr::bind_cols(
        dplyr::filter(data, !!users == .userid),
        dplyr::select(cookie_data, -!!users)
      )
    }
  })

  # possibility 2: login through login button
  shiny::observeEvent(input$button, {

    # check for match of input username to username column in data
    row_username <- which(dplyr::pull(data, !!users) == input$user_name)

    if (length(row_username)) {
      row_password <- dplyr::filter(data, dplyr::row_number() == row_username)
      row_password <- dplyr::pull(row_password, !!pwds)
      if (sodium_hashed) {
        password_match <- sodium::password_verify(row_password, input$password)
      } else {
        password_match <- identical(row_password, input$password)
      }
    } else {
      password_match <- FALSE
    }

    # if user name row and password name row are same, credentials are valid
    if (length(row_username) == 1 && password_match) {
      .sessionid <- randomString()
      shinyjs::js$setcookie(.sessionid)

      cookie_setter(input$user_name, .sessionid)

      cookie_data <- dplyr::filter(dplyr::select(cookie_getter(), -!!users), !!sessionids == .sessionid)

      credentials$user_auth <- TRUE
      credentials$info <- dplyr::filter(data, !!users == input$user_name)

      if (nrow(cookie_data) == 1) {
        credentials$info <- dplyr::bind_cols(credentials$info, cookie_data)
      }
    } else { # if not valid temporarily show error message to user
      shinyjs::toggle(id = "error", anim = TRUE, time = 1, animType = "fade")
      shinyjs::delay(5000, shinyjs::toggle(id = "error", anim = TRUE, time = 1, animType = "fade"))
    }
  })

  # return reactive list containing auth boolean and user information
  shiny::reactive({
    shiny::reactiveValuesToList(credentials)
  })
}<|MERGE_RESOLUTION|>--- conflicted
+++ resolved
@@ -19,15 +19,14 @@
 #'
 #' @export
 loginUI <- function(
-  id,
-  title = "Please log in",
-  user_title = "User Name",
-  pass_title = "Password",
-  login_title = "Log in",
-  error_message = "Invalid username or password!",
-  additional_ui = NULL,
-  cookie_expiry = 7
-) {
+                    id,
+                    title = "Please log in",
+                    user_title = "User Name",
+                    pass_title = "Password",
+                    login_title = "Log in",
+                    error_message = "Invalid username or password!",
+                    additional_ui = NULL,
+                    cookie_expiry = 7) {
   ns <- shiny::NS(id)
 
   shinyjs::hidden(
@@ -104,27 +103,20 @@
 #' }
 #'
 #' @export
-<<<<<<< HEAD
-login <- function(
-  input,
-  output,
-  session,
-  data,
-  user_col,
-  pwd_col,
-  sodium_hashed = FALSE,
-  hashed,
-  algo,
-  log_out = NULL,
-  sessionid_col,
-  cookie_getter,
-  cookie_setter
-) {
-=======
-login <- function(input, output, session, data, user_col, pwd_col, sodium_hashed = FALSE, hashed, algo, log_out = NULL,
-                  sessionid_col, cookie_getter, cookie_setter, reload_on_logout = FALSE) {
-
->>>>>>> 1b49212b
+login <- function(input,
+                  output,
+                  session,
+                  data,
+                  user_col,
+                  pwd_col,
+                  sodium_hashed = FALSE,
+                  hashed,
+                  algo,
+                  log_out = NULL,
+                  sessionid_col,
+                  cookie_getter,
+                  cookie_setter,
+                  reload_on_logout = FALSE) {
   if (!missing(hashed)) {
     stop(
       "in shinyauthr::login module call. Argument hashed is deprecated. shinyauthr now uses the sodium package for password hashing and decryption. If you had previously hashed your passwords with the digest package to use with shinyauthr, please re-hash them with sodium and use the sodium_hashed argument instead for decryption to work.",
@@ -135,10 +127,9 @@
   credentials <- shiny::reactiveValues(user_auth = FALSE, info = NULL, cookie_already_checked = FALSE)
 
   shiny::observeEvent(log_out(), {
-
     shinyjs::js$rmcookie()
 
-    if(reload_on_logout){
+    if (reload_on_logout) {
       session$reload()
     } else {
       shiny::updateTextInput(session, "password", value = "")
